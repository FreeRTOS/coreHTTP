--- conflicted
+++ resolved
@@ -1409,13 +1409,8 @@
     }
     else if( pRequestInfo->pMethod == NULL )
     {
-<<<<<<< HEAD
-        LogError( ( "Parameter check failed: pRequestInfo->method is NULL." ) );
-        returnStatus = HTTPInvalidParameter;
-=======
         LogError( ( "Parameter check failed: pRequestInfo->pMethod is NULL." ) );
-        returnStatus = HTTP_INVALID_PARAMETER;
->>>>>>> 3f785bf6
+        returnStatus = HTTPInvalidParameter;
     }
     else if( pRequestInfo->pHost == NULL )
     {

--- conflicted
+++ resolved
@@ -472,13 +472,8 @@
 
     /* Test requestInfo.pMethod == NULL. */
     httpStatus = HTTPClient_InitializeRequestHeaders( &requestHeaders, &requestInfo );
-<<<<<<< HEAD
     TEST_ASSERT_EQUAL( HTTPInvalidParameter, httpStatus );
-    requestInfo.method = HTTP_METHOD_GET;
-=======
-    TEST_ASSERT_EQUAL( HTTP_INVALID_PARAMETER, httpStatus );
     requestInfo.pMethod = HTTP_METHOD_GET;
->>>>>>> 3f785bf6
 
     /* Test requestInfo.pHost == NULL. */
     httpStatus = HTTPClient_InitializeRequestHeaders( &requestHeaders, &requestInfo );

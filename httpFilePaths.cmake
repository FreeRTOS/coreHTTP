# This file is to add source files and include directories
# into variables so that it can be reused from different repositories
# in their Cmake based build system by including this file.
#
# Files specific to the repository such as test runner, platform tests
# are not added to the variables.

# HTTP library source files.
set( HTTP_SOURCES
     ${CMAKE_CURRENT_LIST_DIR}/source/core_http_client.c
     ${CMAKE_CURRENT_LIST_DIR}/source/3rdparty/http_parser/http_parser.c )

# HTTP library public include directories.
set( HTTP_INCLUDE_PUBLIC_DIRS
     ${CMAKE_CURRENT_LIST_DIR}/source/include
<<<<<<< HEAD
     ${CMAKE_CURRENT_LIST_DIR}/source/portable
     ${CMAKE_CURRENT_LIST_DIR}/source/3rdparty/http_parser )
=======
     ${CMAKE_CURRENT_LIST_DIR}/source/interface
     ${CMAKE_CURRENT_LIST_DIR}/source/third-party/http_parser )
>>>>>>> f1606dfd
<|MERGE_RESOLUTION|>--- conflicted
+++ resolved
@@ -13,10 +13,5 @@
 # HTTP library public include directories.
 set( HTTP_INCLUDE_PUBLIC_DIRS
      ${CMAKE_CURRENT_LIST_DIR}/source/include
-<<<<<<< HEAD
-     ${CMAKE_CURRENT_LIST_DIR}/source/portable
-     ${CMAKE_CURRENT_LIST_DIR}/source/3rdparty/http_parser )
-=======
      ${CMAKE_CURRENT_LIST_DIR}/source/interface
-     ${CMAKE_CURRENT_LIST_DIR}/source/third-party/http_parser )
->>>>>>> f1606dfd
+     ${CMAKE_CURRENT_LIST_DIR}/source/3rdparty/http_parser )